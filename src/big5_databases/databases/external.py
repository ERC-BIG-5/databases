from collections import Counter
from datetime import date
from datetime import datetime
from enum import Enum, auto
from pathlib import Path
from typing import Optional, Literal, Annotated, Any

from pydantic import BaseModel
from pydantic import Field, computed_field, SecretStr, field_serializer
from pydantic import field_validator
from pydantic.functional_serializers import PlainSerializer
from tools.env_root import root
from tools.pydantic_annotated_types import SerializablePath, SerializableDatetime

from .db_settings import SqliteSettings

# todo kick this out
BASE_DATA_PATH = root() / "data"


class PostType(Enum):
    REGULAR = auto()


DatabaseType = Literal["sqlite", "postgres"]
type DatabaseConnectionType = SQliteConnection | PostgresConnection
type VectorDBConnectionType = LanceConnection


class CollectionStatus(Enum):
    INIT = auto()
    INVALID_CONF = auto()  # collection config is not valid
    RUNNING = auto()  # started and currently running
    PAUSED = auto()  # if it's set to pause
    ABORTED = auto()  # started and aborted
    DONE = auto()  # started and finished


class SQliteConnection(BaseModel):
    db_path: SerializablePath | str

    @field_validator("db_path", mode="before")
    def validate_path(cls, v) -> Path:
        path = Path(v)
        if not path.is_absolute():
            path = SqliteSettings().default_sqlite_dbs_base_path / path
        return path

    @property
    def connection_str(self) -> str:
        if self.db_path.is_absolute():
            return f"sqlite:///{self.db_path}"
        else:
            return f"sqlite:///{self.db_path.as_posix()}"


try:
    from lancedb.pydantic import LanceModel


    class LanceConnection(BaseModel):
        db_path: Path | str
        tables: dict[str, LanceModel] = Field(default_factory=dict)

        @field_validator("db_path", mode="before")
        def validate_path(cls, v) -> Path:
            path = Path(v)
            if not path.is_absolute():
                path = SqliteSettings().default_sqlite_dbs_base_path / path
            return path

except ImportError:
    pass


class PostgresConnection(BaseModel):
    name: str
    user: str
    password: SecretStr
    host: str
    port: int = 5432

    @property
    def connection_str(self) -> str:
        return (f"postgresql+psycopg://{self.user}:{self.password.get_secret_value()}@"
                f"{self.host}:{self.port}/{self.name}")



class DBConfig(BaseModel):
    model_config = {'extra': "forbid", "from_attributes": True}
    name: Optional[str] = None
    db_connection: DatabaseConnectionType
    create: bool = False
    reset_db: bool = False
    test_mode: bool = False
    require_existing_parent_dir: Optional[bool] = Field(True,
                                                        description="SQLITE: When the db is created, it requires an existing parent directory.")
    tables: Optional[list[str]] = Field(default_factory=list)

    @computed_field
    @property
    def connection_str(self) -> str:
        return self.db_connection.connection_str

    @computed_field
    @property
    def db_type(self) -> DatabaseType:
        if isinstance(self.db_connection, SQliteConnection):
            return "sqlite"
        else:
            return "postgres"

class DBSetupConfig(DBConfig):
    name: str

class ClientConfig(BaseModel):
    model_config = {'extra': "forbid", "from_attributes": True}
    ignore_initial_quota_halt: Optional[bool] = Field(False, description="Ignore initial quota halt")
    request_delay: Optional[float] = Field(0, description="Wait-time after each task")
    delay_randomize: Optional[int] = Field(0, description="Additional random delay (0-`value`")
    progress: bool = Field(True, description="If platform should process tasks or not")

class ClientSetup(BaseModel):
    model_config = {'extra': "forbid", "from_attributes": True}
    platform: str = Field(description="Platform name (e.g., 'tiktok', 'twitter', 'youtube')")
    config: ClientConfig
    db: Optional[DBSetupConfig] = Field(None, description="Configuration of the database")


class CollectConfig(BaseModel):
    model_config = {'extra': "allow"}
    query: Optional[str | dict] = Field(None, description="Search query, or complex query object (e.g. for tiktok)")
    limit: Optional[int] = Field(None,
                                 description="max amount to collect (client might pass over this value with pagination, but will stop immediately)")
    from_time: Optional[str] = Field(None, description="start time filter")
    to_time: Optional[str] = Field(None, description="end time filter")
    language: Optional[str] = Field(None, description="language filter")
    location_base: Optional[str] = Field(None, description="location filter")
    location_mod: Optional[str] = Field(None, description="2nd location filter (e.g. radius)")


# todo, we still have something in the client
class ClientTaskConfig(BaseModel):
    model_config = {'extra': "forbid", "from_attributes": True}
    id: Optional[int] = Field(None, init=False)
    task_name: str = Field(description="unique name of the task")
    platform: str = Field(description="which social media platform")
    database_name: Optional[str] = Field(None, description="required when platform more is registered more than once")
    database: Optional[str] = Field(None, description="database name", deprecated=True)  # default the same as platform
    collection_config: CollectConfig = Field(description="the actual collection configuration")
    platform_collection_config: Optional[dict] = None
    # client_config: Optional[ClientConfig] = Field(default_factory=ClientConfig, deprecated=True)
    transient: bool = Field(False, description="if the task should be deleted afterwards")
    source_file: Optional[Path] = None

    #
    test: bool = False
    overwrite: bool = False
    keep_old_posts: bool = False  # if overwritten, the posts should be kept
    test_data: Optional[list[dict]] = None
    timestamp_submitted: Optional[
        SerializableDatetime] = None  # used already? when the config was commited/added to the db.
    #
    group_prefix: Optional[str] = None # keep the group_prefix, in case we have 'force_new_index'  in the group
    force_new_index: Optional[bool] = False
    #
    status: CollectionStatus = Field(CollectionStatus.INIT)  # status of the task
    time_added: Optional[datetime] = Field(None) # same as timestamp_submitted?

    @field_serializer("status")
    def serialize_status(self, status: CollectionStatus) -> int:
        return status.value

    def __repr__(self):
        return f"Collection-Task: {self.task_name} ({self.platform})"


def rel_path(p: Path) -> str:
    data_path = root() / "data"
    if p.is_relative_to(data_path):
        return p.relative_to(data_path).as_posix()
    else:
        return p.absolute().as_posix()


SerializablePath = Annotated[
    Path, PlainSerializer(rel_path, return_type=str)
]

AbsSerializablePath = Annotated[
    Path, PlainSerializer(lambda p: str(p.absolute()), return_type=str, when_used="always")
]


class RawStats(BaseModel):
    """Simple statistics model that stores counts by period string keys."""
    total_count: int = 0
    min_date: Optional[str] = None
    max_date: Optional[str] = None
    counter: Counter[str] = Counter()

    def add(self, period_str: str, count: int = 1) -> None:
        """Add a count for a specific period string."""
        self.total_count += count
        self.counter[period_str] += count

        # We're not dealing with actual date objects, but we can still track
        # min/max period strings lexicographically for reporting purposes
        if self.min_date is None or period_str < self.min_date:
            self.min_date = period_str
        if self.max_date is None or period_str > self.max_date:
            self.max_date = period_str

    def set(self, period_str: str, count: int) -> None:
        """Set the count for a specific period string."""
        self.total_count += count

        # Check if the period already exists in the counter
        if period_str in self.counter:
            print(f"Warning: {period_str} already exists in counter")
            return

        self.counter[period_str] = count

        # Update min/max date strings
        if self.min_date is None or period_str < self.min_date:
            self.min_date = period_str
        if self.max_date is None or period_str > self.max_date:
            self.max_date = period_str


class TimeWindow(str, Enum):
    DAY = "day"
    MONTH = "month"
    YEAR = "year"

    @property
    def time_str(self) -> str:
        match self:
            case TimeWindow.DAY:
                # Format as YYYY-MM-DD (year-month-day)
                return '%Y-%m-%d'
            case TimeWindow.MONTH:
                # Format as YYYY-MM (year-month)
                return '%Y-%m'
            case TimeWindow.YEAR:
                # Format as YYYY (year)
                return '%Y'
            case _:
                raise ValueError(f"Unsupported time window: {self}")


class TimeColumn(str, Enum):
    CREATED = "created"
    COLLECTED = "collected"


class DBStats(BaseModel):
    """Database statistics model with file information and error handling."""
    db_path: SerializablePath
    created_counts: RawStats = RawStats()
    collected_counts: RawStats = RawStats()
    period: Annotated[TimeWindow, PlainSerializer(lambda v: v.value, return_type=str,
                                                  when_used="always")]
    # time_column: Annotated[TimeColumn, PlainSerializer(lambda v: v.value, return_type=str,
    #                                               when_used="always")]
    error: Optional[str] = None
    file_size: int = 0

    @field_validator("db_path")
    def validate_db_path(cls, v):
        """Ensure db_path is absolute."""
        if not v.is_absolute():
            v = root() / "data" / v
        return v

    def plot_daily_items(self, bars: bool = False, period: TimeWindow = TimeWindow.DAY,
                         title: Optional[str] = "") -> "plt":
        try:
            import matplotlib.dates as mdates
            import matplotlib.pyplot as plt
            import pandas as pd
            import seaborn as sns
        except ModuleNotFoundError:
            print("You need to add the optional dependency 'plot'")
            return

        plt.figure(figsize=(12, 6))

        daily_counts = pd.Series(self.period_stats(period).counter)
        # Convert index to datetime if not already
        if not isinstance(daily_counts.index, pd.DatetimeIndex):
            daily_counts.index = pd.to_datetime(daily_counts.index)

        if bars:
            width = 1 if period is TimeWindow.DAY else 25
            plt.bar(daily_counts.index, daily_counts.values, width=width,
                    color='blue', label='Posts', alpha=0.7)
        else:
            sns.lineplot(data=daily_counts, color='blue', label='Posts')

        # Zero days highlight in red
        zero_days = daily_counts[daily_counts == 0]
        if not zero_days.empty:
            if bars:
                plt.bar(zero_days.index, zero_days.values,
                        color='red', label='No Posts',
                        zorder=5)
            else:
                plt.scatter(zero_days.index, zero_days.values,
                            color='red', s=10, label='No Posts',
                            zorder=5)

        plt.title(title)
        plt.xlabel('Date')
        plt.ylabel('Number of Posts')

        # Improved x-axis labels
        # plt.gca().xaxis.set_major_locator(mdates.MonthLocator())
        plt.gca().xaxis.set_major_formatter(mdates.DateFormatter('%b %Y'))
        plt.xticks(rotation=45)

        plt.grid(True, alpha=0.3)
        # plt.legend()
        plt.tight_layout()
        return plt

    def period_stats(self, period: TimeWindow, col: TimeColumn) -> RawStats:
        stats = RawStats()
        cut_index = -0
        match period:
            case TimeWindow.DAY:
                pass
            case TimeWindow.MONTH:
                month_from_days = Counter()
                cut_index = 7
            case TimeWindow.YEAR:
                month_from_days = Counter()
                cut_index = 4

        counts = self.created_counts if col == TimeColumn.CREATED else self.collected_counts
        for day_key, count in counts.counter.items():
            stats.add(day_key[:cut_index], count)

        return stats

    def get_missing_days(self, start_date: date, end_date: date) -> list[date]:
        pass


class MetaDatabaseStatsModel(BaseModel):
    """Auto-calculated database statistics that can be safely overwritten"""
    model_config = {'extra': "forbid"}

    tasks_states: dict[str, int] = Field(default_factory=dict)
    post_count: int = 0
    file_size: int = 0
    last_modified: Optional[float] = None
    stats: Optional[DBStats] = Field(None)


class MetaDatabaseConfigModel(BaseModel):
    """Persistent user configuration that should be preserved"""
    model_config = {'extra': "allow"}

    annotation: Optional[str] = None
    config: Optional[ClientConfig] = None
    alternative_paths: Optional[dict[str,AbsSerializablePath]] = Field(default_factory=dict)


class MetaDatabaseContentModel(BaseModel):
<<<<<<< HEAD
    """Combined model for backward compatibility"""
    model_config = {'extra': "allow"}
=======
    model_config = {'extra': "forbid"}
>>>>>>> b3fc4d30

    # Stats (auto-calculated)
    tasks_states: dict[str, int] = Field(default_factory=dict)
    post_count: int = 0
    file_size: int = 0
    last_modified: Optional[float] = None
    stats: Optional[DBStats] = Field(None)

    # Config (persistent)
    annotation: Optional[str] = None
    config: Optional[ClientConfig] = None
    alternative_paths: Optional[dict[str,AbsSerializablePath]] = Field(default_factory=dict)
<<<<<<< HEAD

    @classmethod
    def from_stats_and_config(cls, stats: MetaDatabaseStatsModel, config: MetaDatabaseConfigModel) -> "MetaDatabaseContentModel":
        """Create combined model from separate stats and config"""
        return cls(
            **stats.model_dump(),
            **config.model_dump()
        )

    def get_stats(self) -> MetaDatabaseStatsModel:
        """Extract stats portion"""
        return MetaDatabaseStatsModel(
            tasks_states=self.tasks_states,
            post_count=self.post_count,
            file_size=self.file_size,
            last_modified=self.last_modified,
            stats=self.stats
        )

    def get_config(self) -> MetaDatabaseConfigModel:
        """Extract config portion"""
        return MetaDatabaseConfigModel(
            annotation=self.annotation,
            config=self.config,
            alternative_paths=self.alternative_paths
        )
=======
    run_states: Optional[list["DatabaseRunState"]] = Field(default_factory=list)

    def add_basestats(self, stats: "DatabaseBasestats") -> "MetaDatabaseContentModel":
        for k,v in stats.model_dump().items():
            setattr(self,k,v)
        return self

class DatabaseBasestats(BaseModel):
    model_config = {'extra': "forbid"}

    tasks_states: dict[str, int] = Field(default_factory=dict)
    post_count: int = 0
    file_size: int = 0
    last_modified: Optional[float] = None


class DatabaseRunState(BaseModel):
    pipeline_method: str
    location: str
    alt_db: Optional[str] = Field(None, description="Alternative database name. None, if its on the main db")
>>>>>>> b3fc4d30
<|MERGE_RESOLUTION|>--- conflicted
+++ resolved
@@ -370,12 +370,8 @@
 
 
 class MetaDatabaseContentModel(BaseModel):
-<<<<<<< HEAD
     """Combined model for backward compatibility"""
-    model_config = {'extra': "allow"}
-=======
     model_config = {'extra': "forbid"}
->>>>>>> b3fc4d30
 
     # Stats (auto-calculated)
     tasks_states: dict[str, int] = Field(default_factory=dict)
@@ -388,7 +384,26 @@
     annotation: Optional[str] = None
     config: Optional[ClientConfig] = None
     alternative_paths: Optional[dict[str,AbsSerializablePath]] = Field(default_factory=dict)
-<<<<<<< HEAD
+    run_states: Optional[list["DatabaseRunState"]] = Field(default_factory=list)
+
+    def add_basestats(self, stats: "DatabaseBasestats") -> "MetaDatabaseContentModel":
+        for k,v in stats.model_dump().items():
+            setattr(self,k,v)
+        return self
+
+class DatabaseBasestats(BaseModel):
+    model_config = {'extra': "forbid"}
+
+    tasks_states: dict[str, int] = Field(default_factory=dict)
+    post_count: int = 0
+    file_size: int = 0
+    last_modified: Optional[float] = None
+
+
+class DatabaseRunState(BaseModel):
+    pipeline_method: str
+    location: str
+    alt_db: Optional[str] = Field(None, description="Alternative database name. None, if its on the main db")
 
     @classmethod
     def from_stats_and_config(cls, stats: MetaDatabaseStatsModel, config: MetaDatabaseConfigModel) -> "MetaDatabaseContentModel":
@@ -414,26 +429,4 @@
             annotation=self.annotation,
             config=self.config,
             alternative_paths=self.alternative_paths
-        )
-=======
-    run_states: Optional[list["DatabaseRunState"]] = Field(default_factory=list)
-
-    def add_basestats(self, stats: "DatabaseBasestats") -> "MetaDatabaseContentModel":
-        for k,v in stats.model_dump().items():
-            setattr(self,k,v)
-        return self
-
-class DatabaseBasestats(BaseModel):
-    model_config = {'extra': "forbid"}
-
-    tasks_states: dict[str, int] = Field(default_factory=dict)
-    post_count: int = 0
-    file_size: int = 0
-    last_modified: Optional[float] = None
-
-
-class DatabaseRunState(BaseModel):
-    pipeline_method: str
-    location: str
-    alt_db: Optional[str] = Field(None, description="Alternative database name. None, if its on the main db")
->>>>>>> b3fc4d30
+        )