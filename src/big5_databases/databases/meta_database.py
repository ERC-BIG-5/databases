import json
from datetime import datetime
from pathlib import Path
from typing import Optional, Callable, Literal

from sqlalchemy.exc import IntegrityError, NoResultFound
from sqlalchemy.orm.attributes import flag_modified
from sqlalchemy.orm.session import Session
from tools.env_root import root
from tools.project_logging import get_logger

from big5_databases.databases import db_utils
from big5_databases.databases.model_conversion import PlatformDatabaseModel
from .db_mgmt import DatabaseManager
from .db_models import DBPlatformDatabase
<<<<<<< HEAD
from .db_settings import SETTINGS, SqliteSettings
from .db_stats import generate_db_stats
from .db_mgmt import DatabaseManager
from .external import MetaDatabaseStatsModel, MetaDatabaseConfigModel
from .external import DBConfig, SQliteConnection, MetaDatabaseContentModel
from tools.env_root import root
from tools.project_logging import get_logger
=======
from .db_settings import SETTINGS
from .external import DBConfig, SQliteConnection, MetaDatabaseContentModel, DatabaseRunState
>>>>>>> b3fc4d30

logger = get_logger(__file__)


class MetaDatabase:

    def __init__(self, db_path: Optional[Path] = None, create: bool = False, check_databases: bool = True):
        if not db_path:
            if SETTINGS.main_db_path:
                db_path = Path(SETTINGS.main_db_path)
            else:
                db_path = root() / "data/dbs/main.sqlite"

        if create:
            db_path.parent.mkdir(parents=True, exist_ok=True)

        self.db = DatabaseManager(config=DBConfig(
            db_connection=SQliteConnection(db_path=db_path),
            name="meta",
            create=create,
            require_existing_parent_dir=True,
            tables=["platform_databases"],
        ))
        # self.db.init_database()
        if check_databases:
            missing_dbs = self.check_all_databases()
            if missing_dbs:
                logger.warning(f"Metadatabase contains database that does not exist: {missing_dbs}")

    def check_all_databases(self) -> list[str]:
        """
        check if all databases exists or return those missing (paths)
        """
        return [db.name for db in self.get_dbs() if not db.exists()]

    def get_dbs(self) -> list[PlatformDatabaseModel]:
        """Get all registered platforms from the main database"""
        with self.db.get_session() as session:
            return [o.model() for o in session.query(DBPlatformDatabase).all()]

    def exists(self, id_: int | str | PlatformDatabaseModel) -> bool:
        return self[id_] is not None

    def get_db_mgmt(self, id_: int | str | PlatformDatabaseModel) -> Optional[DatabaseManager]:
        db = self.get(id_)
        dbm = db.get_mgmt(db)
        return dbm

    def __getitem__(self, id_: int | str | PlatformDatabaseModel) -> Optional[PlatformDatabaseModel]:
        return self.edit(id_)

    def get(self, id_: int | str | PlatformDatabaseModel) -> PlatformDatabaseModel:
        db = self[id_]
        if not db:
            raise ValueError(f"Database : {id_} does not exist")
        return db

    def get_obj(self, session, id_: int | str) -> Optional[DBPlatformDatabase]:
        try:
            if isinstance(id_, PlatformDatabaseModel):
                id_ = id_.id
            if isinstance(id_, int):
                db_obj = session.query(DBPlatformDatabase).where(DBPlatformDatabase.id == id_).one()
            else:
                db_obj = session.query(DBPlatformDatabase).where(DBPlatformDatabase.name == id_).one()
        except NoResultFound as err:
            raise ValueError(f"Could not load database {id_} from meta-database")
        return db_obj

    def edit(self,
             id_: int | str | PlatformDatabaseModel,
             func: Optional[Callable[[Session, DBPlatformDatabase], None]] = None,
             model: Optional[bool] = True) -> Optional[PlatformDatabaseModel]:
        with self.db.get_session() as session:
            db_obj = self.get_obj(session, id_)
            if func is None:
                def func_(session_, obj_):
                    return None

                func = func_
            func(session, db_obj)
            return db_obj.model()

<<<<<<< HEAD
    def set_path(self, id_: int | str, new_path: str | Path):
        def _set_path(session, db: DBPlatformDatabase):
            db.db_path = str(new_path)

        db_mgmt = DatabaseManager.sqlite_db_from_path(Path(str(new_path)))
        if not db_mgmt.db_exists():
            raise ValueError(f"No database at location: {db_mgmt.config.db_connection.db_path}")
        self.edit(id_, _set_path)

    def move_db(self, id_: int | str, new_path: str | Path):
        def _set_path(session, db: DBPlatformDatabase):
            db.db_path = str(new_path)

        new_path = Path(new_path)

        if new_path.exists():
            raise ValueError(f"There is already a file at {new_path}")

        db = self.get(id_)
        if not db.exists():
            raise ValueError(f"File for {id_}: {db.db_path}")

        if not new_path.is_absolute():
            full_new_path = SqliteSettings().default_sqlite_dbs_base_path / new_path
            db.full_path.rename(full_new_path)
            self.edit(id_, _set_path)
        else:
            db.full_path.rename(new_path)
            self.edit(id_, _set_path)

=======
    def set_db_path(self, id_: int | str, new_path: Path):

        # check if path exists, either if its absolute or relative to the default path
        if new_path.is_absolute() and not new_path.exists() and not (
                SETTINGS.default_sqlite_dbs_base_path / new_path).exists():
            raise ValueError(f"No database at location: {new_path}")

        def _set_db_path(session_: Session, db_obj: DBPlatformDatabase):
            db_obj.db_path = str(new_path)

        self.edit(id_, _set_db_path)
>>>>>>> b3fc4d30

    def add_db(self, db: PlatformDatabaseModel) -> bool:
        try:
            with self.db.get_session() as session:
                session.add(DBPlatformDatabase(
                    db_path=str(db.db_path),
                    name=db.name,
                    platform=db.platform,
                    is_default=db.is_default,
                    content=db.content.model_dump()
                ))
            self.update_db_base_stats(db.name)
        except IntegrityError as e:
            logger.error(f"Could not add database {db.name} to meta-database: {e.orig}")
            session.rollback()
            return False
        return True

    def delete(self, id_: int | str):
        """
        delete a database
        """
        # this is more robust cuz it also removes broken dbs that dont validate to the model
        db_ = self.get(id_)
        with self.db.get_session() as session:
            db = self.get_obj(session, id_)
            session.delete(db)

        delete_file = input("Delete the file: [y] or mark?")
        p = db_.full_path

        if not p.exists():
            print("Database file not exist: '{str(p)}', so there is nothing more todo")

        if delete_file == "y":
            p.unlink()
        else:
            p.rename(p.parent / f"DEL_{db_.db_path.name}")
        alts = db_.content.alternative_paths
        if alts:
            print(
                f"Consider also the alternative database paths:\n{json.dumps({k: str(v) for k, v in alts.items()}, indent=2)}")

    def purge(self, simulate: bool = False):
        if simulate:
            print("SIMULATE")
        for db in self.get_dbs():
            if not Path(db.db_path).exists():
                name = f"{db.name}: {db.db_path} does not exist"
                print("Delete", name)
                if not simulate:
                    def del_db(session, db: DBPlatformDatabase):
                        session.delete(db)

                    self.edit(db.id, del_db)

    def general_databases_status(self,
<<<<<<< HEAD
                                 databases: Optional[str] = None,
=======
                                 databases: Optional[list[str]] = None,
>>>>>>> b3fc4d30
                                 task_status: bool = True,
                                 force_refresh: bool = False) -> list[dict]:
        task_status_types = ["done", "init", "paused", "aborted"] if task_status else []
        results = []

        def get_db_status(db: PlatformDatabaseModel) -> dict:
            row = {"name": db.name,
                   "platform": db.platform,
                   "path": str(db.db_path)}
            if db.exists():
                # print(db.name, db.content.file_size, int(db_utils.file_size(db)))
                running = db_utils.currently_open(db)
                size_changed = db.content.file_size != int(db_utils.file_size(db))
                if size_changed or running or force_refresh or not db.content.last_modified:
                    print(f"updating db stats for {db.name}")
                    self.update_db_base_stats(db)
                    if running:
                        row["name"] = f"[yellow]{row["name"]}[/yellow]"
                    else:  # updated
                        row["name"] = f"[blue]{row["name"]}[/blue]"

                db_content = db.content

                row.update({
                    "last mod": f"{datetime.fromtimestamp(db_content.last_modified):%Y-%m-%d %H:%M}",
                    "total": str(db_content.post_count),
                    "size": f"{int(db_content.file_size / (1024 * 1024))} Mb"})
                row.update({k: str(db_content.tasks_states.get(k, 0)) for k in task_status_types})
                # db.content.file_size = int(db_utils.file_size(db))

            else:
                row["path"] = f"[red]{row["path"]}[/red]"
            return row

        if databases:
            dbs = [self.get(d) for d in databases]
        else:
            dbs: list[PlatformDatabaseModel] = self.get_dbs()

        for db in dbs:
            results.append(get_db_status(db))

        results = sorted(results, key=lambda x: (x["platform"], x.get("last mod")))
        return results

    def update_db_base_stats(self, id_: int | str | PlatformDatabaseModel) -> PlatformDatabaseModel:
<<<<<<< HEAD
        if isinstance(id_, PlatformDatabaseModel):
            model = id_
        else:
            model = self[id_]

        # Preserve existing config data before updating stats
        old_config = model.content.get_config()

        # Get new stats
        new_stats = model.get_mgmt().calc_db_stats()

        # Combine new stats with preserved config
        from big5_databases.databases.external import MetaDatabaseContentModel
        model.content = MetaDatabaseContentModel.from_stats_and_config(new_stats, old_config)

        def update_stats(session, db: DBPlatformDatabase):
            db.content = model.content.model_dump()
            flag_modified(db, "content")

        self.edit(id_, update_stats)
        return model
=======
        db = self.get(id_) if not isinstance(id_, PlatformDatabaseModel) else id_
        db.update_base_stats()
        self.update_content(db)
        return db
>>>>>>> b3fc4d30

    def rename(self, id_: int | str, new_name: str) -> PlatformDatabaseModel:

        def _rename(session, db_obj: DBPlatformDatabase):
            db_obj.name = new_name

        return self.edit(id_, _rename)

    def get_db_names(self) -> list[str]:
        return [db.name for db in self.get_dbs()]

    def set_alternative_path(self, db_name: str, alternative_path_name: str, alternative_path: Path):
        db = self.get(db_name)
        db.set_alternative_path(alternative_path_name, alternative_path.absolute())
        self.update_content(db)

    def copy_posts_metadata_content(self, db_name: str,
                                    alternative_name: str,
                                    field: str,
                                    direction: Literal["to_alternative", "to_main"],
                                    overwrite: bool = False):
        db = self.get(db_name)
        alt_dbs = db.content.alternative_paths or {}
        if alternative_name not in alt_dbs:
            raise ValueError(f"Database: {db_name} does not have the alternative: {alternative_name}")
        db_mgmt = db.get_mgmt()
        alt_mgmt = DatabaseManager.sqlite_db_from_path(alt_dbs[alternative_name])
        from big5_databases.databases.db_merge import copy_posts_metadata_content as _copy
        _copy(db_mgmt, alt_mgmt, field, direction == "to_alternative", overwrite)

    def update_content(self, db_model: PlatformDatabaseModel):
        def _update(session, db):
            db.content = db_model.content.model_dump()
            flag_modified(db, "content")

        self.edit(db_model, _update)

    def add_run_state(self, db_name: str, run_state: DatabaseRunState):
        db = self.get(db_name)
        if run_state.alt_db:
            if run_state.alt_db not in db.content.alternative_paths:
                raise ValueError(f"Database: {db_name} does not have the alternative: {run_state.alt_db}")
        db.add_run_state(run_state)
        self.update_content(db)


def get_db_mgmt(config: Optional[DBConfig], metadatabase_path: Optional[Path],
                database_name: Optional[str]) -> DatabaseManager:
    """
    takes either a config or a meta-db-path and db-name
    """
    assert config or metadatabase_path and database_name, "Either database-config or metadatabase and database-name must be passed"
    if config:
        return DatabaseManager(DBConfig(
            db_connection=config,
            create=False
        ))
    else:
        return MetaDatabase(metadatabase_path).get(database_name).get_mgmt()<|MERGE_RESOLUTION|>--- conflicted
+++ resolved
@@ -13,7 +13,8 @@
 from big5_databases.databases.model_conversion import PlatformDatabaseModel
 from .db_mgmt import DatabaseManager
 from .db_models import DBPlatformDatabase
-<<<<<<< HEAD
+from .db_settings import SETTINGS
+from .external import DBConfig, SQliteConnection, MetaDatabaseContentModel, DatabaseRunState
 from .db_settings import SETTINGS, SqliteSettings
 from .db_stats import generate_db_stats
 from .db_mgmt import DatabaseManager
@@ -21,10 +22,6 @@
 from .external import DBConfig, SQliteConnection, MetaDatabaseContentModel
 from tools.env_root import root
 from tools.project_logging import get_logger
-=======
-from .db_settings import SETTINGS
-from .external import DBConfig, SQliteConnection, MetaDatabaseContentModel, DatabaseRunState
->>>>>>> b3fc4d30
 
 logger = get_logger(__file__)
 
@@ -108,38 +105,6 @@
             func(session, db_obj)
             return db_obj.model()
 
-<<<<<<< HEAD
-    def set_path(self, id_: int | str, new_path: str | Path):
-        def _set_path(session, db: DBPlatformDatabase):
-            db.db_path = str(new_path)
-
-        db_mgmt = DatabaseManager.sqlite_db_from_path(Path(str(new_path)))
-        if not db_mgmt.db_exists():
-            raise ValueError(f"No database at location: {db_mgmt.config.db_connection.db_path}")
-        self.edit(id_, _set_path)
-
-    def move_db(self, id_: int | str, new_path: str | Path):
-        def _set_path(session, db: DBPlatformDatabase):
-            db.db_path = str(new_path)
-
-        new_path = Path(new_path)
-
-        if new_path.exists():
-            raise ValueError(f"There is already a file at {new_path}")
-
-        db = self.get(id_)
-        if not db.exists():
-            raise ValueError(f"File for {id_}: {db.db_path}")
-
-        if not new_path.is_absolute():
-            full_new_path = SqliteSettings().default_sqlite_dbs_base_path / new_path
-            db.full_path.rename(full_new_path)
-            self.edit(id_, _set_path)
-        else:
-            db.full_path.rename(new_path)
-            self.edit(id_, _set_path)
-
-=======
     def set_db_path(self, id_: int | str, new_path: Path):
 
         # check if path exists, either if its absolute or relative to the default path
@@ -151,7 +116,6 @@
             db_obj.db_path = str(new_path)
 
         self.edit(id_, _set_db_path)
->>>>>>> b3fc4d30
 
     def add_db(self, db: PlatformDatabaseModel) -> bool:
         try:
@@ -209,11 +173,7 @@
                     self.edit(db.id, del_db)
 
     def general_databases_status(self,
-<<<<<<< HEAD
-                                 databases: Optional[str] = None,
-=======
                                  databases: Optional[list[str]] = None,
->>>>>>> b3fc4d30
                                  task_status: bool = True,
                                  force_refresh: bool = False) -> list[dict]:
         task_status_types = ["done", "init", "paused", "aborted"] if task_status else []
@@ -260,34 +220,10 @@
         return results
 
     def update_db_base_stats(self, id_: int | str | PlatformDatabaseModel) -> PlatformDatabaseModel:
-<<<<<<< HEAD
-        if isinstance(id_, PlatformDatabaseModel):
-            model = id_
-        else:
-            model = self[id_]
-
-        # Preserve existing config data before updating stats
-        old_config = model.content.get_config()
-
-        # Get new stats
-        new_stats = model.get_mgmt().calc_db_stats()
-
-        # Combine new stats with preserved config
-        from big5_databases.databases.external import MetaDatabaseContentModel
-        model.content = MetaDatabaseContentModel.from_stats_and_config(new_stats, old_config)
-
-        def update_stats(session, db: DBPlatformDatabase):
-            db.content = model.content.model_dump()
-            flag_modified(db, "content")
-
-        self.edit(id_, update_stats)
-        return model
-=======
         db = self.get(id_) if not isinstance(id_, PlatformDatabaseModel) else id_
         db.update_base_stats()
         self.update_content(db)
         return db
->>>>>>> b3fc4d30
 
     def rename(self, id_: int | str, new_name: str) -> PlatformDatabaseModel:
 
